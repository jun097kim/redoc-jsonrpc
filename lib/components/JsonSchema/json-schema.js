--- conflicted
+++ resolved
@@ -107,21 +107,13 @@
       propData.format = itemFormat;
       propData._isArray = true;
       propData.type = 'array ' + propData.items.type;
-<<<<<<< HEAD
-    } else if (propData.type === 'object') {
-=======
     } else if (propData.type === 'object' && propData.properties) {
->>>>>>> f1347e88
       propData._displayType = propData.title || 'object';
     } else if (!propData.type) {
       propData._displayType = '< * >';
       propData._displayTypeHint = 'This field may contain data of any type';
     } else {
-<<<<<<< HEAD
-      // here we are sure that property has simple type
-=======
       // here we are sure that property has simple type (integer, string, object withou properties)
->>>>>>> f1347e88
       // delete pointer for simple types to not show it as subschema
       if (propData._pointer) {
         propData._pointer = undefined;
