--- conflicted
+++ resolved
@@ -926,12 +926,6 @@
       "commander": "npm:commander@2.9.0",
       "lodash.get": "npm:lodash.get@4.2.1",
       "process": "github:jspm/nodelibs-process@0.1.2",
-<<<<<<< HEAD
-      "request": "npm:request@2.67.0",
-      "systemjs-json": "github:systemjs/plugin-json@0.1.0",
-      "util": "github:jspm/nodelibs-util@0.1.0",
-      "validator": "npm:validator@4.5.0"
-=======
       "request": "npm:request@2.72.0",
       "systemjs-json": "github:systemjs/plugin-json@0.1.2",
       "validator": "npm:validator@5.2.0"
@@ -939,7 +933,6 @@
     "npm:zone.js@0.6.12": {
       "buffer": "github:jspm/nodelibs-buffer@0.1.0",
       "process": "github:jspm/nodelibs-process@0.1.2"
->>>>>>> d1005e01
     }
   }
 });