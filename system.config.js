System.config({
  baseURL: "/",
  defaultJSExtensions: true,
  transpiler: "babel",
  babelOptions: {
    "optional": [
      "runtime",
      "optimisation.modules.system",
      "es7.decorators",
      "es7.classProperties"
    ]
  },
  paths: {
    "github:*": "jspm_packages/github/*",
    "npm:*": "jspm_packages/npm/*"
  },

  packages: {
    "npm:swagger-schema-official@2.0.0-bab6bed": {
      "defaultExtension": "json",
      "main": "schema.json",
      "meta": {
        "*": {
          "loader": "json"
        }
      }
    }
  },

  meta: {
    "jspm_packages/npm/json-formatter-js@0.2.0/src/*": {
      "format": "es6"
    },
    "jspm_packages/npm/json-schema-view-js@0.2.0/src/*": {
      "format": "es6"
    }
  },

  map: {
    "angular2": "npm:angular2@2.0.0-beta.0",
    "babel": "npm:babel-core@5.8.34",
    "babel-runtime": "npm:babel-runtime@5.8.34",
    "clean-css": "npm:clean-css@3.4.6",
    "core-js": "npm:core-js@1.2.6",
    "css": "github:systemjs/plugin-css@0.1.18",
    "es6-shim": "github:es-shims/es6-shim@0.33.6",
    "json": "github:systemjs/plugin-json@0.1.0",
    "json-formatter-js": "npm:json-formatter-js@0.2.0",
    "json-pointer": "npm:json-pointer@0.3.0",
    "json-schema-instantiator": "npm:json-schema-instantiator@0.3.0",
    "json-schema-ref-parser": "npm:json-schema-ref-parser@2.2.0",
    "marked": "npm:marked@0.3.5",
    "scrollparent": "npm:scrollparent@0.1.0",
    "swagger-parser": "npm:swagger-parser@3.4.0",
    "systemjs/plugin-json": "github:systemjs/plugin-json@0.1.0",
    "github:jspm/nodelibs-assert@0.1.0": {
      "assert": "npm:assert@1.3.0"
    },
    "github:jspm/nodelibs-buffer@0.1.0": {
      "buffer": "npm:buffer@3.6.0"
    },
    "github:jspm/nodelibs-constants@0.1.0": {
      "constants-browserify": "npm:constants-browserify@0.0.1"
    },
    "github:jspm/nodelibs-crypto@0.1.0": {
      "crypto-browserify": "npm:crypto-browserify@3.11.0"
    },
    "github:jspm/nodelibs-events@0.1.1": {
      "events": "npm:events@1.0.2"
    },
    "github:jspm/nodelibs-http@1.7.1": {
      "Base64": "npm:Base64@0.2.1",
      "events": "github:jspm/nodelibs-events@0.1.1",
      "inherits": "npm:inherits@2.0.1",
      "stream": "github:jspm/nodelibs-stream@0.1.0",
      "url": "github:jspm/nodelibs-url@0.1.0",
      "util": "github:jspm/nodelibs-util@0.1.0"
    },
    "github:jspm/nodelibs-https@0.1.0": {
      "https-browserify": "npm:https-browserify@0.0.0"
    },
    "github:jspm/nodelibs-net@0.1.2": {
      "buffer": "github:jspm/nodelibs-buffer@0.1.0",
      "crypto": "github:jspm/nodelibs-crypto@0.1.0",
      "http": "github:jspm/nodelibs-http@1.7.1",
      "net": "github:jspm/nodelibs-net@0.1.2",
      "process": "github:jspm/nodelibs-process@0.1.2",
      "stream": "github:jspm/nodelibs-stream@0.1.0",
      "timers": "github:jspm/nodelibs-timers@0.1.0",
      "util": "github:jspm/nodelibs-util@0.1.0"
    },
    "github:jspm/nodelibs-os@0.1.0": {
      "os-browserify": "npm:os-browserify@0.1.2"
    },
    "github:jspm/nodelibs-path@0.1.0": {
      "path-browserify": "npm:path-browserify@0.0.0"
    },
    "github:jspm/nodelibs-process@0.1.2": {
      "process": "npm:process@0.11.2"
    },
    "github:jspm/nodelibs-punycode@0.1.0": {
      "punycode": "npm:punycode@1.3.2"
    },
    "github:jspm/nodelibs-querystring@0.1.0": {
      "querystring": "npm:querystring@0.2.0"
    },
    "github:jspm/nodelibs-stream@0.1.0": {
      "stream-browserify": "npm:stream-browserify@1.0.0"
    },
    "github:jspm/nodelibs-string_decoder@0.1.0": {
      "string_decoder": "npm:string_decoder@0.10.31"
    },
    "github:jspm/nodelibs-timers@0.1.0": {
      "timers-browserify": "npm:timers-browserify@1.4.2"
    },
    "github:jspm/nodelibs-tty@0.1.0": {
      "tty-browserify": "npm:tty-browserify@0.0.0"
    },
    "github:jspm/nodelibs-url@0.1.0": {
      "url": "npm:url@0.10.3"
    },
    "github:jspm/nodelibs-util@0.1.0": {
      "util": "npm:util@0.10.3"
    },
    "github:jspm/nodelibs-vm@0.1.0": {
      "vm-browserify": "npm:vm-browserify@0.0.4"
    },
    "github:jspm/nodelibs-zlib@0.1.0": {
      "browserify-zlib": "npm:browserify-zlib@0.1.4"
    },
    "npm:amdefine@1.0.0": {
      "fs": "github:jspm/nodelibs-fs@0.1.2",
      "module": "github:jspm/nodelibs-module@0.1.0",
      "path": "github:jspm/nodelibs-path@0.1.0",
      "process": "github:jspm/nodelibs-process@0.1.2"
    },
    "npm:angular2@2.0.0-beta.0": {
      "crypto": "github:jspm/nodelibs-crypto@0.1.0",
      "es6-promise": "npm:es6-promise@3.0.2",
      "es6-shim": "npm:es6-shim@0.33.13",
      "process": "github:jspm/nodelibs-process@0.1.2",
      "reflect-metadata": "npm:reflect-metadata@0.1.2",
      "rxjs": "npm:rxjs@5.0.0-beta.0",
      "zone.js": "npm:zone.js@0.5.10"
    },
    "npm:argparse@1.0.3": {
      "assert": "github:jspm/nodelibs-assert@0.1.0",
      "fs": "github:jspm/nodelibs-fs@0.1.2",
      "lodash": "npm:lodash@3.10.1",
      "path": "github:jspm/nodelibs-path@0.1.0",
      "process": "github:jspm/nodelibs-process@0.1.2",
      "sprintf-js": "npm:sprintf-js@1.0.3",
      "util": "github:jspm/nodelibs-util@0.1.0"
    },
    "npm:asn1.js@4.3.0": {
      "assert": "github:jspm/nodelibs-assert@0.1.0",
      "bn.js": "npm:bn.js@4.6.4",
      "buffer": "github:jspm/nodelibs-buffer@0.1.0",
      "inherits": "npm:inherits@2.0.1",
      "minimalistic-assert": "npm:minimalistic-assert@1.0.0",
      "vm": "github:jspm/nodelibs-vm@0.1.0"
    },
    "npm:asn1@0.2.3": {
      "assert": "github:jspm/nodelibs-assert@0.1.0",
      "buffer": "github:jspm/nodelibs-buffer@0.1.0",
      "sys": "github:jspm/nodelibs-util@0.1.0",
      "util": "github:jspm/nodelibs-util@0.1.0"
    },
    "npm:assert-plus@0.1.5": {
      "assert": "github:jspm/nodelibs-assert@0.1.0",
      "buffer": "github:jspm/nodelibs-buffer@0.1.0",
      "process": "github:jspm/nodelibs-process@0.1.2",
      "stream": "github:jspm/nodelibs-stream@0.1.0",
      "util": "github:jspm/nodelibs-util@0.1.0"
    },
    "npm:assert-plus@0.2.0": {
      "assert": "github:jspm/nodelibs-assert@0.1.0",
      "buffer": "github:jspm/nodelibs-buffer@0.1.0",
      "process": "github:jspm/nodelibs-process@0.1.2",
      "stream": "github:jspm/nodelibs-stream@0.1.0",
      "util": "github:jspm/nodelibs-util@0.1.0"
    },
    "npm:assert@1.3.0": {
      "util": "npm:util@0.10.3"
    },
    "npm:async@1.5.2": {
      "process": "github:jspm/nodelibs-process@0.1.2"
    },
    "npm:aws-sign2@0.6.0": {
      "crypto": "github:jspm/nodelibs-crypto@0.1.0",
      "url": "github:jspm/nodelibs-url@0.1.0"
    },
    "npm:babel-runtime@5.8.34": {
      "process": "github:jspm/nodelibs-process@0.1.2"
    },
    "npm:bl@1.0.0": {
      "buffer": "github:jspm/nodelibs-buffer@0.1.0",
      "readable-stream": "npm:readable-stream@2.0.5",
      "util": "github:jspm/nodelibs-util@0.1.0"
    },
    "npm:boom@2.10.1": {
      "hoek": "npm:hoek@2.16.3",
      "http": "github:jspm/nodelibs-http@1.7.1"
    },
    "npm:browserify-aes@1.0.5": {
      "buffer": "github:jspm/nodelibs-buffer@0.1.0",
      "buffer-xor": "npm:buffer-xor@1.0.3",
      "cipher-base": "npm:cipher-base@1.0.2",
      "create-hash": "npm:create-hash@1.1.2",
      "crypto": "github:jspm/nodelibs-crypto@0.1.0",
      "evp_bytestokey": "npm:evp_bytestokey@1.0.0",
      "fs": "github:jspm/nodelibs-fs@0.1.2",
      "inherits": "npm:inherits@2.0.1",
      "systemjs-json": "github:systemjs/plugin-json@0.1.0"
    },
    "npm:browserify-cipher@1.0.0": {
      "browserify-aes": "npm:browserify-aes@1.0.5",
      "browserify-des": "npm:browserify-des@1.0.0",
      "buffer": "github:jspm/nodelibs-buffer@0.1.0",
      "crypto": "github:jspm/nodelibs-crypto@0.1.0",
      "evp_bytestokey": "npm:evp_bytestokey@1.0.0"
    },
    "npm:browserify-des@1.0.0": {
      "buffer": "github:jspm/nodelibs-buffer@0.1.0",
      "cipher-base": "npm:cipher-base@1.0.2",
      "crypto": "github:jspm/nodelibs-crypto@0.1.0",
      "des.js": "npm:des.js@1.0.0",
      "inherits": "npm:inherits@2.0.1"
    },
    "npm:browserify-rsa@4.0.0": {
      "bn.js": "npm:bn.js@4.6.4",
      "buffer": "github:jspm/nodelibs-buffer@0.1.0",
      "constants": "github:jspm/nodelibs-constants@0.1.0",
      "crypto": "github:jspm/nodelibs-crypto@0.1.0",
      "randombytes": "npm:randombytes@2.0.2"
    },
    "npm:browserify-sign@4.0.0": {
      "bn.js": "npm:bn.js@4.6.4",
      "browserify-rsa": "npm:browserify-rsa@4.0.0",
      "buffer": "github:jspm/nodelibs-buffer@0.1.0",
      "create-hash": "npm:create-hash@1.1.2",
      "create-hmac": "npm:create-hmac@1.1.4",
      "crypto": "github:jspm/nodelibs-crypto@0.1.0",
      "elliptic": "npm:elliptic@6.0.2",
      "inherits": "npm:inherits@2.0.1",
      "parse-asn1": "npm:parse-asn1@5.0.0",
      "stream": "github:jspm/nodelibs-stream@0.1.0"
    },
    "npm:browserify-zlib@0.1.4": {
      "assert": "github:jspm/nodelibs-assert@0.1.0",
      "buffer": "github:jspm/nodelibs-buffer@0.1.0",
      "pako": "npm:pako@0.2.8",
      "process": "github:jspm/nodelibs-process@0.1.2",
      "readable-stream": "npm:readable-stream@2.0.5",
      "util": "github:jspm/nodelibs-util@0.1.0"
    },
    "npm:buffer-xor@1.0.3": {
      "buffer": "github:jspm/nodelibs-buffer@0.1.0",
      "systemjs-json": "github:systemjs/plugin-json@0.1.0"
    },
    "npm:buffer@3.6.0": {
      "base64-js": "npm:base64-js@0.0.8",
      "child_process": "github:jspm/nodelibs-child_process@0.1.0",
      "fs": "github:jspm/nodelibs-fs@0.1.2",
      "ieee754": "npm:ieee754@1.1.6",
      "isarray": "npm:isarray@1.0.0",
      "process": "github:jspm/nodelibs-process@0.1.2"
    },
    "npm:call-me-maybe@1.0.1": {
      "process": "github:jspm/nodelibs-process@0.1.2"
    },
    "npm:chalk@1.1.1": {
      "ansi-styles": "npm:ansi-styles@2.1.0",
      "escape-string-regexp": "npm:escape-string-regexp@1.0.4",
      "has-ansi": "npm:has-ansi@2.0.0",
      "process": "github:jspm/nodelibs-process@0.1.2",
      "strip-ansi": "npm:strip-ansi@3.0.0",
      "supports-color": "npm:supports-color@2.0.0"
    },
    "npm:cipher-base@1.0.2": {
      "buffer": "github:jspm/nodelibs-buffer@0.1.0",
      "inherits": "npm:inherits@2.0.1",
      "stream": "github:jspm/nodelibs-stream@0.1.0",
      "string_decoder": "github:jspm/nodelibs-string_decoder@0.1.0"
    },
    "npm:clean-css@3.4.6": {
      "buffer": "github:jspm/nodelibs-buffer@0.1.0",
      "commander": "npm:commander@2.8.1",
      "fs": "github:jspm/nodelibs-fs@0.1.2",
      "http": "github:jspm/nodelibs-http@1.7.1",
      "https": "github:jspm/nodelibs-https@0.1.0",
      "os": "github:jspm/nodelibs-os@0.1.0",
      "path": "github:jspm/nodelibs-path@0.1.0",
      "process": "github:jspm/nodelibs-process@0.1.2",
      "source-map": "npm:source-map@0.4.4",
      "url": "github:jspm/nodelibs-url@0.1.0",
      "util": "github:jspm/nodelibs-util@0.1.0"
    },
    "npm:combined-stream@1.0.5": {
      "buffer": "github:jspm/nodelibs-buffer@0.1.0",
      "delayed-stream": "npm:delayed-stream@1.0.0",
      "stream": "github:jspm/nodelibs-stream@0.1.0",
      "util": "github:jspm/nodelibs-util@0.1.0"
    },
    "npm:commander@2.8.1": {
      "child_process": "github:jspm/nodelibs-child_process@0.1.0",
      "events": "github:jspm/nodelibs-events@0.1.1",
      "fs": "github:jspm/nodelibs-fs@0.1.2",
      "graceful-readlink": "npm:graceful-readlink@1.0.1",
      "path": "github:jspm/nodelibs-path@0.1.0",
      "process": "github:jspm/nodelibs-process@0.1.2"
    },
    "npm:commander@2.9.0": {
      "child_process": "github:jspm/nodelibs-child_process@0.1.0",
      "events": "github:jspm/nodelibs-events@0.1.1",
      "fs": "github:jspm/nodelibs-fs@0.1.2",
      "graceful-readlink": "npm:graceful-readlink@1.0.1",
      "path": "github:jspm/nodelibs-path@0.1.0",
      "process": "github:jspm/nodelibs-process@0.1.2"
    },
    "npm:constants-browserify@0.0.1": {
      "systemjs-json": "github:systemjs/plugin-json@0.1.0"
    },
    "npm:core-js@1.2.6": {
      "fs": "github:jspm/nodelibs-fs@0.1.2",
      "path": "github:jspm/nodelibs-path@0.1.0",
      "process": "github:jspm/nodelibs-process@0.1.2",
      "systemjs-json": "github:systemjs/plugin-json@0.1.0"
    },
    "npm:core-util-is@1.0.2": {
      "buffer": "github:jspm/nodelibs-buffer@0.1.0"
    },
    "npm:create-ecdh@4.0.0": {
      "bn.js": "npm:bn.js@4.6.4",
      "buffer": "github:jspm/nodelibs-buffer@0.1.0",
      "crypto": "github:jspm/nodelibs-crypto@0.1.0",
      "elliptic": "npm:elliptic@6.0.2"
    },
    "npm:create-hash@1.1.2": {
      "buffer": "github:jspm/nodelibs-buffer@0.1.0",
      "cipher-base": "npm:cipher-base@1.0.2",
      "crypto": "github:jspm/nodelibs-crypto@0.1.0",
      "fs": "github:jspm/nodelibs-fs@0.1.2",
      "inherits": "npm:inherits@2.0.1",
      "ripemd160": "npm:ripemd160@1.0.1",
      "sha.js": "npm:sha.js@2.4.4"
    },
    "npm:create-hmac@1.1.4": {
      "buffer": "github:jspm/nodelibs-buffer@0.1.0",
      "create-hash": "npm:create-hash@1.1.2",
      "crypto": "github:jspm/nodelibs-crypto@0.1.0",
      "inherits": "npm:inherits@2.0.1",
      "stream": "github:jspm/nodelibs-stream@0.1.0"
    },
    "npm:cryptiles@2.0.5": {
      "boom": "npm:boom@2.10.1",
      "crypto": "github:jspm/nodelibs-crypto@0.1.0"
    },
    "npm:crypto-browserify@3.11.0": {
      "browserify-cipher": "npm:browserify-cipher@1.0.0",
      "browserify-sign": "npm:browserify-sign@4.0.0",
      "create-ecdh": "npm:create-ecdh@4.0.0",
      "create-hash": "npm:create-hash@1.1.2",
      "create-hmac": "npm:create-hmac@1.1.4",
      "diffie-hellman": "npm:diffie-hellman@5.0.1",
      "inherits": "npm:inherits@2.0.1",
      "pbkdf2": "npm:pbkdf2@3.0.4",
      "public-encrypt": "npm:public-encrypt@4.0.0",
      "randombytes": "npm:randombytes@2.0.2"
    },
    "npm:dashdash@1.12.1": {
      "assert-plus": "npm:assert-plus@0.1.5",
      "fs": "github:jspm/nodelibs-fs@0.1.2",
      "path": "github:jspm/nodelibs-path@0.1.0",
      "process": "github:jspm/nodelibs-process@0.1.2",
      "util": "github:jspm/nodelibs-util@0.1.0"
    },
    "npm:debug@2.2.0": {
      "fs": "github:jspm/nodelibs-fs@0.1.2",
      "ms": "npm:ms@0.7.1",
      "net": "github:jspm/nodelibs-net@0.1.2",
      "process": "github:jspm/nodelibs-process@0.1.2",
      "tty": "github:jspm/nodelibs-tty@0.1.0",
      "util": "github:jspm/nodelibs-util@0.1.0"
    },
    "npm:delayed-stream@1.0.0": {
      "stream": "github:jspm/nodelibs-stream@0.1.0",
      "util": "github:jspm/nodelibs-util@0.1.0"
    },
    "npm:des.js@1.0.0": {
      "buffer": "github:jspm/nodelibs-buffer@0.1.0",
      "inherits": "npm:inherits@2.0.1",
      "minimalistic-assert": "npm:minimalistic-assert@1.0.0"
    },
    "npm:diffie-hellman@5.0.1": {
      "bn.js": "npm:bn.js@4.6.4",
      "buffer": "github:jspm/nodelibs-buffer@0.1.0",
      "crypto": "github:jspm/nodelibs-crypto@0.1.0",
      "miller-rabin": "npm:miller-rabin@4.0.0",
      "randombytes": "npm:randombytes@2.0.2",
      "systemjs-json": "github:systemjs/plugin-json@0.1.0"
    },
    "npm:ecc-jsbn@0.1.1": {
      "buffer": "github:jspm/nodelibs-buffer@0.1.0",
      "crypto": "github:jspm/nodelibs-crypto@0.1.0",
      "jsbn": "npm:jsbn@0.1.0"
    },
    "npm:elliptic@6.0.2": {
      "bn.js": "npm:bn.js@4.6.4",
      "brorand": "npm:brorand@1.0.5",
      "hash.js": "npm:hash.js@1.0.3",
      "inherits": "npm:inherits@2.0.1",
      "systemjs-json": "github:systemjs/plugin-json@0.1.0"
    },
    "npm:es6-promise@3.0.2": {
      "process": "github:jspm/nodelibs-process@0.1.2"
    },
    "npm:es6-shim@0.33.13": {
      "process": "github:jspm/nodelibs-process@0.1.2"
    },
    "npm:esprima@2.7.1": {
      "fs": "github:jspm/nodelibs-fs@0.1.2",
      "process": "github:jspm/nodelibs-process@0.1.2"
    },
    "npm:evp_bytestokey@1.0.0": {
      "buffer": "github:jspm/nodelibs-buffer@0.1.0",
      "create-hash": "npm:create-hash@1.1.2",
      "crypto": "github:jspm/nodelibs-crypto@0.1.0"
    },
    "npm:extsprintf@1.0.2": {
      "assert": "github:jspm/nodelibs-assert@0.1.0",
      "util": "github:jspm/nodelibs-util@0.1.0"
    },
    "npm:forever-agent@0.6.1": {
      "http": "github:jspm/nodelibs-http@1.7.1",
      "https": "github:jspm/nodelibs-https@0.1.0",
      "net": "github:jspm/nodelibs-net@0.1.2",
      "tls": "github:jspm/nodelibs-tls@0.1.0",
      "util": "github:jspm/nodelibs-util@0.1.0"
    },
    "npm:form-data@1.0.0-rc3": {
      "async": "npm:async@1.5.2",
      "buffer": "github:jspm/nodelibs-buffer@0.1.0",
      "combined-stream": "npm:combined-stream@1.0.5",
      "fs": "github:jspm/nodelibs-fs@0.1.2",
      "http": "github:jspm/nodelibs-http@1.7.1",
      "https": "github:jspm/nodelibs-https@0.1.0",
      "mime-types": "npm:mime-types@2.1.9",
      "path": "github:jspm/nodelibs-path@0.1.0",
      "process": "github:jspm/nodelibs-process@0.1.2",
      "url": "github:jspm/nodelibs-url@0.1.0",
      "util": "github:jspm/nodelibs-util@0.1.0"
    },
    "npm:generate-function@2.0.0": {
      "util": "github:jspm/nodelibs-util@0.1.0"
    },
    "npm:generate-object-property@1.2.0": {
      "is-property": "npm:is-property@1.0.2"
    },
    "npm:graceful-readlink@1.0.1": {
      "fs": "github:jspm/nodelibs-fs@0.1.2"
    },
    "npm:har-validator@2.0.5": {
      "chalk": "npm:chalk@1.1.1",
      "commander": "npm:commander@2.9.0",
      "is-my-json-valid": "npm:is-my-json-valid@2.12.3",
      "pinkie-promise": "npm:pinkie-promise@2.0.0",
      "systemjs-json": "github:systemjs/plugin-json@0.1.0"
    },
    "npm:has-ansi@2.0.0": {
      "ansi-regex": "npm:ansi-regex@2.0.0"
    },
    "npm:hash.js@1.0.3": {
      "inherits": "npm:inherits@2.0.1"
    },
    "npm:hawk@3.1.2": {
      "boom": "npm:boom@2.10.1",
      "cryptiles": "npm:cryptiles@2.0.5",
      "crypto": "github:jspm/nodelibs-crypto@0.1.0",
      "hoek": "npm:hoek@2.16.3",
      "process": "github:jspm/nodelibs-process@0.1.2",
      "sntp": "npm:sntp@1.0.9",
      "systemjs-json": "github:systemjs/plugin-json@0.1.0",
      "url": "github:jspm/nodelibs-url@0.1.0"
    },
    "npm:hoek@2.16.3": {
      "buffer": "github:jspm/nodelibs-buffer@0.1.0",
      "crypto": "github:jspm/nodelibs-crypto@0.1.0",
      "path": "github:jspm/nodelibs-path@0.1.0",
      "process": "github:jspm/nodelibs-process@0.1.2",
      "util": "github:jspm/nodelibs-util@0.1.0"
    },
    "npm:http-signature@1.1.0": {
      "assert-plus": "npm:assert-plus@0.1.5",
      "buffer": "github:jspm/nodelibs-buffer@0.1.0",
      "crypto": "github:jspm/nodelibs-crypto@0.1.0",
      "http": "github:jspm/nodelibs-http@1.7.1",
      "jsprim": "npm:jsprim@1.2.2",
      "sshpk": "npm:sshpk@1.7.3",
      "util": "github:jspm/nodelibs-util@0.1.0"
    },
    "npm:https-browserify@0.0.0": {
      "http": "github:jspm/nodelibs-http@1.7.1"
    },
    "npm:inherits@2.0.1": {
      "util": "github:jspm/nodelibs-util@0.1.0"
    },
    "npm:is-my-json-valid@2.12.3": {
      "fs": "github:jspm/nodelibs-fs@0.1.2",
      "generate-function": "npm:generate-function@2.0.0",
      "generate-object-property": "npm:generate-object-property@1.2.0",
      "jsonpointer": "npm:jsonpointer@2.0.0",
      "path": "github:jspm/nodelibs-path@0.1.0",
      "xtend": "npm:xtend@4.0.1"
    },
    "npm:isstream@0.1.2": {
      "events": "github:jspm/nodelibs-events@0.1.1",
      "stream": "github:jspm/nodelibs-stream@0.1.0",
      "util": "github:jspm/nodelibs-util@0.1.0"
    },
    "npm:jodid25519@1.0.2": {
      "buffer": "github:jspm/nodelibs-buffer@0.1.0",
      "crypto": "github:jspm/nodelibs-crypto@0.1.0",
      "jsbn": "npm:jsbn@0.1.0"
    },
    "npm:js-yaml@3.5.2": {
      "argparse": "npm:argparse@1.0.3",
      "esprima": "npm:esprima@2.7.1",
      "fs": "github:jspm/nodelibs-fs@0.1.2",
      "process": "github:jspm/nodelibs-process@0.1.2",
      "systemjs-json": "github:systemjs/plugin-json@0.1.0"
    },
    "npm:json-formatter-js@0.2.0": {
      "fs": "github:jspm/nodelibs-fs@0.1.2",
      "process": "github:jspm/nodelibs-process@0.1.2",
      "systemjs-json": "github:systemjs/plugin-json@0.1.0"
    },
    "npm:json-pointer@0.3.0": {
      "foreach": "npm:foreach@2.0.5"
    },
    "npm:json-schema-ref-parser@1.4.1": {
      "buffer": "github:jspm/nodelibs-buffer@0.1.0",
      "call-me-maybe": "npm:call-me-maybe@1.0.1",
      "debug": "npm:debug@2.2.0",
      "es6-promise": "npm:es6-promise@3.0.2",
      "events": "github:jspm/nodelibs-events@0.1.1",
      "fs": "github:jspm/nodelibs-fs@0.1.2",
      "http": "github:jspm/nodelibs-http@1.7.1",
      "https": "github:jspm/nodelibs-https@0.1.0",
      "js-yaml": "npm:js-yaml@3.5.2",
      "ono": "npm:ono@2.0.1",
      "process": "github:jspm/nodelibs-process@0.1.2",
      "punycode": "github:jspm/nodelibs-punycode@0.1.0",
      "querystring": "github:jspm/nodelibs-querystring@0.1.0",
      "stream": "github:jspm/nodelibs-stream@0.1.0",
      "string_decoder": "github:jspm/nodelibs-string_decoder@0.1.0",
      "url": "github:jspm/nodelibs-url@0.1.0",
      "util": "github:jspm/nodelibs-util@0.1.0"
    },
    "npm:json-schema-ref-parser@2.2.0": {
      "buffer": "github:jspm/nodelibs-buffer@0.1.0",
      "call-me-maybe": "npm:call-me-maybe@1.0.1",
      "debug": "npm:debug@2.2.0",
      "es6-promise": "npm:es6-promise@3.0.2",
      "events": "github:jspm/nodelibs-events@0.1.1",
      "fs": "github:jspm/nodelibs-fs@0.1.2",
      "http": "github:jspm/nodelibs-http@1.7.1",
      "https": "github:jspm/nodelibs-https@0.1.0",
      "js-yaml": "npm:js-yaml@3.5.2",
      "ono": "npm:ono@2.0.1",
      "process": "github:jspm/nodelibs-process@0.1.2",
      "punycode": "github:jspm/nodelibs-punycode@0.1.0",
      "querystring": "github:jspm/nodelibs-querystring@0.1.0",
      "stream": "github:jspm/nodelibs-stream@0.1.0",
      "string_decoder": "github:jspm/nodelibs-string_decoder@0.1.0",
      "url": "github:jspm/nodelibs-url@0.1.0",
      "util": "github:jspm/nodelibs-util@0.1.0"
    },
    "npm:jsonpointer@2.0.0": {
      "assert": "github:jspm/nodelibs-assert@0.1.0"
    },
    "npm:jsprim@1.2.2": {
      "assert": "github:jspm/nodelibs-assert@0.1.0",
      "extsprintf": "npm:extsprintf@1.0.2",
      "json-schema": "npm:json-schema@0.2.2",
      "process": "github:jspm/nodelibs-process@0.1.2",
      "util": "github:jspm/nodelibs-util@0.1.0",
      "verror": "npm:verror@1.3.6"
    },
    "npm:lodash._baseget@3.7.2": {
      "process": "github:jspm/nodelibs-process@0.1.2"
    },
    "npm:lodash._topath@3.8.1": {
      "lodash.isarray": "npm:lodash.isarray@3.0.4",
      "process": "github:jspm/nodelibs-process@0.1.2"
    },
    "npm:lodash.get@3.7.0": {
      "lodash._baseget": "npm:lodash._baseget@3.7.2",
      "lodash._topath": "npm:lodash._topath@3.8.1"
    },
    "npm:lodash@3.10.1": {
      "process": "github:jspm/nodelibs-process@0.1.2"
    },
    "npm:miller-rabin@4.0.0": {
      "bn.js": "npm:bn.js@4.6.4",
      "brorand": "npm:brorand@1.0.5"
    },
    "npm:mime-db@1.21.0": {
      "systemjs-json": "github:systemjs/plugin-json@0.1.0"
    },
    "npm:mime-types@2.1.9": {
      "mime-db": "npm:mime-db@1.21.0",
      "path": "github:jspm/nodelibs-path@0.1.0"
    },
    "npm:node-uuid@1.4.7": {
      "buffer": "github:jspm/nodelibs-buffer@0.1.0",
      "crypto": "github:jspm/nodelibs-crypto@0.1.0"
    },
    "npm:oauth-sign@0.8.0": {
      "assert": "github:jspm/nodelibs-assert@0.1.0",
      "crypto": "github:jspm/nodelibs-crypto@0.1.0",
      "process": "github:jspm/nodelibs-process@0.1.2",
      "querystring": "github:jspm/nodelibs-querystring@0.1.0"
    },
    "npm:ono@2.0.1": {
      "process": "github:jspm/nodelibs-process@0.1.2",
      "util": "github:jspm/nodelibs-util@0.1.0"
    },
    "npm:os-browserify@0.1.2": {
      "os": "github:jspm/nodelibs-os@0.1.0"
    },
    "npm:pako@0.2.8": {
      "buffer": "github:jspm/nodelibs-buffer@0.1.0",
      "process": "github:jspm/nodelibs-process@0.1.2"
    },
    "npm:parse-asn1@5.0.0": {
      "asn1.js": "npm:asn1.js@4.3.0",
      "browserify-aes": "npm:browserify-aes@1.0.5",
      "buffer": "github:jspm/nodelibs-buffer@0.1.0",
      "create-hash": "npm:create-hash@1.1.2",
      "evp_bytestokey": "npm:evp_bytestokey@1.0.0",
      "pbkdf2": "npm:pbkdf2@3.0.4",
      "systemjs-json": "github:systemjs/plugin-json@0.1.0"
    },
    "npm:path-browserify@0.0.0": {
      "process": "github:jspm/nodelibs-process@0.1.2"
    },
    "npm:pbkdf2@3.0.4": {
      "buffer": "github:jspm/nodelibs-buffer@0.1.0",
      "child_process": "github:jspm/nodelibs-child_process@0.1.0",
      "create-hmac": "npm:create-hmac@1.1.4",
      "crypto": "github:jspm/nodelibs-crypto@0.1.0",
      "path": "github:jspm/nodelibs-path@0.1.0",
      "process": "github:jspm/nodelibs-process@0.1.2",
      "systemjs-json": "github:systemjs/plugin-json@0.1.0"
    },
    "npm:pinkie-promise@2.0.0": {
      "pinkie": "npm:pinkie@2.0.1"
    },
    "npm:pinkie@2.0.1": {
      "process": "github:jspm/nodelibs-process@0.1.2"
    },
    "npm:process-nextick-args@1.0.6": {
      "process": "github:jspm/nodelibs-process@0.1.2"
    },
    "npm:process@0.11.2": {
      "assert": "github:jspm/nodelibs-assert@0.1.0"
    },
    "npm:public-encrypt@4.0.0": {
      "bn.js": "npm:bn.js@4.6.4",
      "browserify-rsa": "npm:browserify-rsa@4.0.0",
      "buffer": "github:jspm/nodelibs-buffer@0.1.0",
      "create-hash": "npm:create-hash@1.1.2",
      "crypto": "github:jspm/nodelibs-crypto@0.1.0",
      "parse-asn1": "npm:parse-asn1@5.0.0",
      "randombytes": "npm:randombytes@2.0.2"
    },
    "npm:punycode@1.3.2": {
      "process": "github:jspm/nodelibs-process@0.1.2"
    },
    "npm:randombytes@2.0.2": {
      "buffer": "github:jspm/nodelibs-buffer@0.1.0",
      "crypto": "github:jspm/nodelibs-crypto@0.1.0",
      "process": "github:jspm/nodelibs-process@0.1.2"
    },
    "npm:readable-stream@1.1.13": {
      "buffer": "github:jspm/nodelibs-buffer@0.1.0",
      "core-util-is": "npm:core-util-is@1.0.2",
      "events": "github:jspm/nodelibs-events@0.1.1",
      "inherits": "npm:inherits@2.0.1",
      "isarray": "npm:isarray@0.0.1",
      "process": "github:jspm/nodelibs-process@0.1.2",
      "stream-browserify": "npm:stream-browserify@1.0.0",
      "string_decoder": "npm:string_decoder@0.10.31"
    },
    "npm:readable-stream@2.0.5": {
      "buffer": "github:jspm/nodelibs-buffer@0.1.0",
      "core-util-is": "npm:core-util-is@1.0.2",
      "events": "github:jspm/nodelibs-events@0.1.1",
      "inherits": "npm:inherits@2.0.1",
      "isarray": "npm:isarray@0.0.1",
      "process": "github:jspm/nodelibs-process@0.1.2",
      "process-nextick-args": "npm:process-nextick-args@1.0.6",
      "string_decoder": "npm:string_decoder@0.10.31",
      "util-deprecate": "npm:util-deprecate@1.0.2"
    },
    "npm:reflect-metadata@0.1.2": {
      "assert": "github:jspm/nodelibs-assert@0.1.0",
      "process": "github:jspm/nodelibs-process@0.1.2"
    },
    "npm:request@2.67.0": {
      "aws-sign2": "npm:aws-sign2@0.6.0",
      "bl": "npm:bl@1.0.0",
      "buffer": "github:jspm/nodelibs-buffer@0.1.0",
      "caseless": "npm:caseless@0.11.0",
      "combined-stream": "npm:combined-stream@1.0.5",
      "crypto": "github:jspm/nodelibs-crypto@0.1.0",
      "extend": "npm:extend@3.0.0",
      "forever-agent": "npm:forever-agent@0.6.1",
      "form-data": "npm:form-data@1.0.0-rc3",
      "fs": "github:jspm/nodelibs-fs@0.1.2",
      "har-validator": "npm:har-validator@2.0.5",
      "hawk": "npm:hawk@3.1.2",
      "http": "github:jspm/nodelibs-http@1.7.1",
      "http-signature": "npm:http-signature@1.1.0",
      "https": "github:jspm/nodelibs-https@0.1.0",
      "is-typedarray": "npm:is-typedarray@1.0.0",
      "isstream": "npm:isstream@0.1.2",
      "json-stringify-safe": "npm:json-stringify-safe@5.0.1",
      "mime-types": "npm:mime-types@2.1.9",
      "node-uuid": "npm:node-uuid@1.4.7",
      "oauth-sign": "npm:oauth-sign@0.8.0",
      "process": "github:jspm/nodelibs-process@0.1.2",
      "qs": "npm:qs@5.2.0",
      "querystring": "github:jspm/nodelibs-querystring@0.1.0",
      "stream": "github:jspm/nodelibs-stream@0.1.0",
      "stringstream": "npm:stringstream@0.0.5",
      "tough-cookie": "npm:tough-cookie@2.2.1",
      "tunnel-agent": "npm:tunnel-agent@0.4.2",
      "url": "github:jspm/nodelibs-url@0.1.0",
      "util": "github:jspm/nodelibs-util@0.1.0",
      "zlib": "github:jspm/nodelibs-zlib@0.1.0"
    },
    "npm:ripemd160@1.0.1": {
      "buffer": "github:jspm/nodelibs-buffer@0.1.0",
      "process": "github:jspm/nodelibs-process@0.1.2"
    },
    "npm:rxjs@5.0.0-beta.0": {
      "buffer": "github:jspm/nodelibs-buffer@0.1.0",
      "process": "github:jspm/nodelibs-process@0.1.2"
    },
    "npm:sha.js@2.4.4": {
      "buffer": "github:jspm/nodelibs-buffer@0.1.0",
      "fs": "github:jspm/nodelibs-fs@0.1.2",
      "inherits": "npm:inherits@2.0.1",
      "process": "github:jspm/nodelibs-process@0.1.2"
    },
    "npm:sntp@1.0.9": {
      "buffer": "github:jspm/nodelibs-buffer@0.1.0",
      "dgram": "github:jspm/nodelibs-dgram@0.1.0",
      "dns": "github:jspm/nodelibs-dns@0.1.0",
      "hoek": "npm:hoek@2.16.3",
      "process": "github:jspm/nodelibs-process@0.1.2"
    },
    "npm:source-map@0.4.4": {
      "amdefine": "npm:amdefine@1.0.0",
      "process": "github:jspm/nodelibs-process@0.1.2"
    },
    "npm:sshpk@1.7.3": {
      "asn1": "npm:asn1@0.2.3",
      "assert-plus": "npm:assert-plus@0.2.0",
      "buffer": "github:jspm/nodelibs-buffer@0.1.0",
      "crypto": "github:jspm/nodelibs-crypto@0.1.0",
      "dashdash": "npm:dashdash@1.12.1",
      "ecc-jsbn": "npm:ecc-jsbn@0.1.1",
      "jodid25519": "npm:jodid25519@1.0.2",
      "jsbn": "npm:jsbn@0.1.0",
      "stream": "github:jspm/nodelibs-stream@0.1.0",
      "tweetnacl": "npm:tweetnacl@0.13.3",
      "util": "github:jspm/nodelibs-util@0.1.0"
    },
    "npm:stream-browserify@1.0.0": {
      "events": "github:jspm/nodelibs-events@0.1.1",
      "inherits": "npm:inherits@2.0.1",
      "readable-stream": "npm:readable-stream@1.1.13"
    },
    "npm:string_decoder@0.10.31": {
      "buffer": "github:jspm/nodelibs-buffer@0.1.0"
    },
    "npm:stringstream@0.0.5": {
      "buffer": "github:jspm/nodelibs-buffer@0.1.0",
      "fs": "github:jspm/nodelibs-fs@0.1.2",
      "process": "github:jspm/nodelibs-process@0.1.2",
      "stream": "github:jspm/nodelibs-stream@0.1.0",
      "string_decoder": "github:jspm/nodelibs-string_decoder@0.1.0",
      "util": "github:jspm/nodelibs-util@0.1.0",
      "zlib": "github:jspm/nodelibs-zlib@0.1.0"
    },
    "npm:strip-ansi@3.0.0": {
      "ansi-regex": "npm:ansi-regex@2.0.0"
    },
    "npm:supports-color@2.0.0": {
      "process": "github:jspm/nodelibs-process@0.1.2"
    },
    "npm:swagger-parser@3.4.0": {
      "buffer": "github:jspm/nodelibs-buffer@0.1.0",
      "call-me-maybe": "npm:call-me-maybe@1.0.1",
      "debug": "npm:debug@2.2.0",
      "es6-promise": "npm:es6-promise@3.0.2",
      "events": "github:jspm/nodelibs-events@0.1.1",
      "fs": "github:jspm/nodelibs-fs@0.1.2",
      "http": "github:jspm/nodelibs-http@1.7.1",
      "https": "github:jspm/nodelibs-https@0.1.0",
      "json-schema-ref-parser": "npm:json-schema-ref-parser@2.2.0",
      "ono": "npm:ono@2.0.1",
      "process": "github:jspm/nodelibs-process@0.1.2",
      "punycode": "github:jspm/nodelibs-punycode@0.1.0",
      "querystring": "github:jspm/nodelibs-querystring@0.1.0",
      "stream": "github:jspm/nodelibs-stream@0.1.0",
      "string_decoder": "github:jspm/nodelibs-string_decoder@0.1.0",
      "swagger-methods": "npm:swagger-methods@1.0.0",
      "swagger-schema-official": "npm:swagger-schema-official@2.0.0-bab6bed",
      "systemjs-json": "github:systemjs/plugin-json@0.1.0",
      "url": "github:jspm/nodelibs-url@0.1.0",
      "util": "github:jspm/nodelibs-util@0.1.0",
      "z-schema": "npm:z-schema@3.16.1"
    },
    "npm:timers-browserify@1.4.2": {
      "process": "npm:process@0.11.2"
    },
    "npm:tough-cookie@2.2.1": {
      "net": "github:jspm/nodelibs-net@0.1.2",
      "punycode": "github:jspm/nodelibs-punycode@0.1.0",
      "systemjs-json": "github:systemjs/plugin-json@0.1.0",
      "url": "github:jspm/nodelibs-url@0.1.0",
      "util": "github:jspm/nodelibs-util@0.1.0"
    },
    "npm:tunnel-agent@0.4.2": {
      "assert": "github:jspm/nodelibs-assert@0.1.0",
      "buffer": "github:jspm/nodelibs-buffer@0.1.0",
      "events": "github:jspm/nodelibs-events@0.1.1",
      "http": "github:jspm/nodelibs-http@1.7.1",
      "https": "github:jspm/nodelibs-https@0.1.0",
      "net": "github:jspm/nodelibs-net@0.1.2",
      "process": "github:jspm/nodelibs-process@0.1.2",
      "tls": "github:jspm/nodelibs-tls@0.1.0",
      "util": "github:jspm/nodelibs-util@0.1.0"
    },
    "npm:url@0.10.3": {
      "assert": "github:jspm/nodelibs-assert@0.1.0",
      "punycode": "npm:punycode@1.3.2",
      "querystring": "npm:querystring@0.2.0",
      "util": "github:jspm/nodelibs-util@0.1.0"
    },
    "npm:util-deprecate@1.0.2": {
      "util": "github:jspm/nodelibs-util@0.1.0"
    },
    "npm:util@0.10.3": {
      "inherits": "npm:inherits@2.0.1",
      "process": "github:jspm/nodelibs-process@0.1.2"
    },
    "npm:validator@4.5.0": {
      "systemjs-json": "github:systemjs/plugin-json@0.1.0"
    },
    "npm:verror@1.3.6": {
      "assert": "github:jspm/nodelibs-assert@0.1.0",
      "extsprintf": "npm:extsprintf@1.0.2",
      "fs": "github:jspm/nodelibs-fs@0.1.2",
      "util": "github:jspm/nodelibs-util@0.1.0"
    },
    "npm:vm-browserify@0.0.4": {
      "indexof": "npm:indexof@0.0.1"
    },
    "npm:z-schema@3.16.1": {
      "commander": "npm:commander@2.9.0",
      "lodash.get": "npm:lodash.get@3.7.0",
      "process": "github:jspm/nodelibs-process@0.1.2",
      "request": "npm:request@2.67.0",
      "systemjs-json": "github:systemjs/plugin-json@0.1.0",
<<<<<<< HEAD
      "util": "github:jspm/nodelibs-util@0.1.0",
      "validator": "npm:validator@4.1.0"
=======
      "validator": "npm:validator@4.5.0"
>>>>>>> bc9e6214
    },
    "npm:zone.js@0.5.10": {
      "es6-promise": "npm:es6-promise@3.0.2",
      "process": "github:jspm/nodelibs-process@0.1.2"
    }
  }
});<|MERGE_RESOLUTION|>--- conflicted
+++ resolved
@@ -877,12 +877,8 @@
       "process": "github:jspm/nodelibs-process@0.1.2",
       "request": "npm:request@2.67.0",
       "systemjs-json": "github:systemjs/plugin-json@0.1.0",
-<<<<<<< HEAD
       "util": "github:jspm/nodelibs-util@0.1.0",
-      "validator": "npm:validator@4.1.0"
-=======
       "validator": "npm:validator@4.5.0"
->>>>>>> bc9e6214
     },
     "npm:zone.js@0.5.10": {
       "es6-promise": "npm:es6-promise@3.0.2",
